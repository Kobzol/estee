
<<<<<<< HEAD
=======
from .schedulers import (AllOnOneScheduler, RandomScheduler, RandomGtScheduler,
                         BlevelGtScheduler, RandomAssignScheduler, Camp2Scheduler)
from .schedulers import compute_independent_tasks
>>>>>>> c33f26e3
from .connectors import SimpleConnector
from .schedulers import AllOnOneScheduler, BlevelGtScheduler, Camp2Scheduler, \
    DLSScheduler, ETFScheduler, LASTScheduler, MCPScheduler, \
    RandomAssignScheduler, RandomGtScheduler, RandomScheduler, compute_alap, \
    compute_b_level, compute_independent_tasks, compute_t_level
from .test_utils import do_sched_test, task_by_name


def test_scheduler_all_on_one(plan1):

    scheduler = AllOnOneScheduler()
    assert 17 == do_sched_test(plan1, 1, scheduler)

    scheduler = AllOnOneScheduler()
    assert 17 == do_sched_test(plan1, 3, scheduler)


def test_scheduler_all(plan1):

    scheduler = AllOnOneScheduler()
    assert 17 == do_sched_test(plan1, 1, scheduler)


def test_scheduler_random(plan1):
    # 1w, instant
    assert 17 == do_sched_test(plan1, 1, RandomScheduler())

    # 2w, instant
    for _ in range(50):
        assert 9 <= do_sched_test(plan1, 2, RandomScheduler()) <= 12

    # 3w, instant
    for _ in range(50):
        assert 8 <= do_sched_test(plan1, 3, RandomScheduler()) <= 9

    # 2w, simple
    for _ in range(50):
        assert 13 <= do_sched_test(plan1, 2, RandomScheduler(), SimpleConnector()) <= 20


def test_scheduler_random_gt(plan1):

    # 2w, simple
    for _ in range(50):
        assert 13 <= do_sched_test(plan1, 2, RandomGtScheduler(), SimpleConnector()) <= 19


def test_scheduler_blevel_gt(plan1):

    # 2w, simple
    for _ in range(50):
        assert do_sched_test(plan1, 2, BlevelGtScheduler(False), SimpleConnector()) in [13, 16]
        assert do_sched_test(plan1, 2, BlevelGtScheduler(True), SimpleConnector()) in [16]


def test_scheduler_random_assign(plan1):
    for _ in range(50):
        assert 10 <= do_sched_test(plan1, 2, RandomAssignScheduler(), SimpleConnector()) <= 22
        assert 9 <= do_sched_test(plan1, 3, RandomAssignScheduler(), SimpleConnector()) <= 22


def test_scheduler_camp(plan1):
    for _ in range(10):
<<<<<<< HEAD
        assert 10 <= do_sched_test(plan1, 2, Camp2Scheduler(), SimpleConnector()) <= 13


def test_scheduler_dls(plan1):
    assert do_sched_test(plan1, 2, DLSScheduler(), SimpleConnector()) == 17


def test_scheduler_last(plan1):
    assert do_sched_test(plan1, 2, LASTScheduler(), SimpleConnector()) == 17


def test_scheduler_mcp(plan1):
    assert do_sched_test(plan1, 2, MCPScheduler(), SimpleConnector()) == 17


def test_scheduler_etf(plan1):
    assert do_sched_test(plan1, 2, ETFScheduler(), SimpleConnector()) == 17
=======
        assert 10 <= do_sched_test(plan1, 2, Camp2Scheduler(), SimpleConnector()) <= 18
>>>>>>> c33f26e3


def test_compute_indepndent_tasks(plan1):
    it = compute_independent_tasks(plan1)
    a1, a2, a3, a4, a5, a6, a7, a8 = plan1.tasks
    assert it[a1] == frozenset((a2, a4, a6, a7))
    assert it[a2] == frozenset((a1, a3, a4, a6, a7))
    assert it[a3] == frozenset((a2, a4, a6, a7))
    assert it[a5] == frozenset((a6, a7))
    assert it[a7] == frozenset((a1, a2, a3, a4, a5, a6))
    assert it[a8] == frozenset()


def test_compute_t_level(plan1):
    t = compute_t_level(plan1, lambda t: t.duration + t.size)

    assert t[task_by_name(plan1, "a1")] == 0
    assert t[task_by_name(plan1, "a2")] == 0
    assert t[task_by_name(plan1, "a3")] == 3
    assert t[task_by_name(plan1, "a4")] == 0
    assert t[task_by_name(plan1, "a5")] == 7
    assert t[task_by_name(plan1, "a6")] == 7
    assert t[task_by_name(plan1, "a7")] == 0
    assert t[task_by_name(plan1, "a8")] == 14


def test_compute_b_level(plan1):
    b = compute_b_level(plan1, lambda t: t.duration + t.size)

    assert b[task_by_name(plan1, "a1")] == 10
    assert b[task_by_name(plan1, "a2")] == 10
    assert b[task_by_name(plan1, "a3")] == 7
    assert b[task_by_name(plan1, "a4")] == 16
    assert b[task_by_name(plan1, "a5")] == 4
    assert b[task_by_name(plan1, "a6")] == 9
    assert b[task_by_name(plan1, "a7")] == 5
    assert b[task_by_name(plan1, "a8")] == 2


def test_compute_alap(plan1):
    alap = compute_alap(plan1, 1)

    assert alap[task_by_name(plan1, "a1")] == 6
    assert alap[task_by_name(plan1, "a2")] == 6
    assert alap[task_by_name(plan1, "a3")] == 9
    assert alap[task_by_name(plan1, "a4")] == 0
    assert alap[task_by_name(plan1, "a5")] == 12
    assert alap[task_by_name(plan1, "a6")] == 7
    assert alap[task_by_name(plan1, "a7")] == 11
    assert alap[task_by_name(plan1, "a8")] == 14<|MERGE_RESOLUTION|>--- conflicted
+++ resolved
@@ -1,10 +1,7 @@
 
-<<<<<<< HEAD
-=======
 from .schedulers import (AllOnOneScheduler, RandomScheduler, RandomGtScheduler,
                          BlevelGtScheduler, RandomAssignScheduler, Camp2Scheduler)
 from .schedulers import compute_independent_tasks
->>>>>>> c33f26e3
 from .connectors import SimpleConnector
 from .schedulers import AllOnOneScheduler, BlevelGtScheduler, Camp2Scheduler, \
     DLSScheduler, ETFScheduler, LASTScheduler, MCPScheduler, \
@@ -68,8 +65,7 @@
 
 def test_scheduler_camp(plan1):
     for _ in range(10):
-<<<<<<< HEAD
-        assert 10 <= do_sched_test(plan1, 2, Camp2Scheduler(), SimpleConnector()) <= 13
+        assert 10 <= do_sched_test(plan1, 2, Camp2Scheduler(), SimpleConnector()) <= 18
 
 
 def test_scheduler_dls(plan1):
@@ -86,9 +82,6 @@
 
 def test_scheduler_etf(plan1):
     assert do_sched_test(plan1, 2, ETFScheduler(), SimpleConnector()) == 17
-=======
-        assert 10 <= do_sched_test(plan1, 2, Camp2Scheduler(), SimpleConnector()) <= 18
->>>>>>> c33f26e3
 
 
 def test_compute_indepndent_tasks(plan1):
